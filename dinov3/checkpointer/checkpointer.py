# Copyright (c) Meta Platforms, Inc. and affiliates.
#
# This software may be used and distributed in accordance with
# the terms of the DINOv3 License Agreement.

"""
Suggested file structure:

output_dir/
|-- ckpt/
|   |-- 0/
|   |-- 99/
|   |-- 199/
|   |-- 199_keep/
|   |-- 299/
|   `-- ...
`-- eval/
    `-- 0/
    `-- 99/
        `-- ckpt/

Distributed checkpointer docs:
- https://pytorch.org/tutorials/recipes/distributed_checkpoint_recipe.html
- https://pytorch.org/docs/stable/distributed.checkpoint.html
"""

import inspect
import logging
import shutil
import subprocess
import tempfile
from enum import Enum
from pathlib import Path
from typing import List, Sequence, Set

import torch
import torch.distributed as dist
import torch.distributed.checkpoint as dcp
import torch.distributed.checkpoint.filesystem as dcpfs
import torch.distributed.checkpoint.state_dict as dcpsd
from torch.distributed.checkpoint.stateful import Stateful

logger = logging.getLogger("dinov3")


class CheckpointRetentionPolicy(Enum):
    ALL = "all"  # keep all checkpoints
    BEST = "best"
    LAST = "last"
    LAST_AND_BEST = "last_and_best"
    NONE = "none"  # do not keep any checkpoints

    @property
    def keep_filters(self) -> Set[str]:
        """Files that match these patterns are not deleted by cleanup"""
        if self == CheckpointRetentionPolicy.LAST:
            return set(["final"])
        if self == CheckpointRetentionPolicy.BEST:
            return set(["best"])
        if self == CheckpointRetentionPolicy.LAST_AND_BEST:
            return set(["final", "best"])
        if self == CheckpointRetentionPolicy.ALL:
            return set()
        return set()

    @property
    def max_to_keep(self) -> int | None:
        """
        maximum "periodic" checkpoints to keep concurrently, ie. saved with `step` and not `save`. `None` for keep all
        """
        if self == CheckpointRetentionPolicy.ALL:
            return None
        return 1


def save_checkpoint(
    ckpt_dir: str | Path,  # output_dir/ckpt/199
    *,
    iteration: int | str,
    model: torch.nn.Module,
    optimizer: torch.optim.Optimizer | None = None,
    overwrite: bool = True,
    process_group: dist.ProcessGroup = None,
    **others: Stateful,
):
    """Save a plain/DDP/FSDP/FSDP2 model, its optimizer, an integer iteration and other stateful objects."""
    rank = torch.distributed.get_rank(group=process_group)

    # Rank 0 checks if the checkpoint directory exists, but all ranks need to know if if exists,
    # so they can raise an error when overwrite is False. If overwrite is True, rank 0 will delete it
    # and other ranks wait for the deletion to finish.
    ckpt_dir = Path(ckpt_dir)
    ckpt_dir_exists = [ckpt_dir.exists() if rank == 0 else None]
    src_rank = 0
    if process_group is not None:
        src_rank = torch.distributed.get_global_rank(group=process_group, group_rank=0)
    torch.distributed.broadcast_object_list(ckpt_dir_exists, src=src_rank, group=process_group)
    ckpt_dir_exists = ckpt_dir_exists[0]
    if ckpt_dir_exists:
        if overwrite:
            if rank == 0:
                if ckpt_dir.is_dir():
                    shutil.rmtree(ckpt_dir)
                else:
                    ckpt_dir.unlink()
                logger.info(f"Deleted: {ckpt_dir}")
            torch.distributed.barrier(group=process_group)
        else:
            raise RuntimeError(f"Checkpoint already exists: {ckpt_dir}")

    # Rank 0 creates a temporary directory for the checkpoint and broadcasts the name to all ranks.
    ckpt_dir.parent.mkdir(parents=True, exist_ok=True)
    ckpt_dir_tmp = [tempfile.mkdtemp(dir=ckpt_dir.parent, prefix=ckpt_dir.name) if rank == 0 else None]
    torch.distributed.broadcast_object_list(ckpt_dir_tmp, src=src_rank, group=process_group)
    ckpt_dir_tmp = Path(ckpt_dir_tmp[0])

    to_save = {"iteration": iteration}
    to_save["model"] = dcpsd.get_model_state_dict(model)
    if optimizer is not None:
        to_save["optimizer"] = dcpsd.get_optimizer_state_dict(model, optimizer)
    to_save.update(others)
    dcp.save(
        to_save,
        storage_writer=dcpfs.FileSystemWriter(ckpt_dir_tmp),
        process_group=process_group,
    )

    # Rank 0 renames the temporary directory to the final checkpoint directory. All ranks wait for the rename.
    if rank == 0:
        ckpt_dir_tmp.rename(ckpt_dir)
    torch.distributed.barrier()

    logger.info(f"Saved: {ckpt_dir}")


def load_checkpoint(
    ckpt_dir: str | Path,  # output_dir/ckpt/199
    *,
    model: torch.nn.Module,
    optimizer: torch.optim.Optimizer | None = None,
    strict_loading: bool = True,
    process_group: dist.ProcessGroup = None,
    **others: Stateful,
) -> int | None:
    """
    Load a plain/DDP/FSDP/FSDP2 model, its optimizer, an integer iteration and other stateful objects.
    Can you take a checkpoint saved on N ranks and load it on M ranks? Sure you can!
    Activation checkpointing and torch-compile can also be different between save and load, no problem.
    """
    ckpt_dir = Path(ckpt_dir)
    to_load = {"iteration": None}
    to_load["model"] = dcpsd.get_model_state_dict(model)
    if optimizer is not None:
        to_load["optimizer"] = dcpsd.get_optimizer_state_dict(model, optimizer)
    to_load.update(others)
    dcp.load(
        to_load,
        storage_reader=dcpfs.FileSystemReader(ckpt_dir),
        planner=dcp.default_planner.DefaultLoadPlanner(allow_partial_load=not strict_loading),
        process_group=process_group,
    )
    iteration = to_load["iteration"]
    dcpsd.set_model_state_dict(model, to_load["model"])
    if optimizer is not None:
        dcpsd.set_optimizer_state_dict(model, optimizer, to_load["optimizer"])
    logger.info(f"Loaded: {ckpt_dir}")
    return iteration


def register_dont_save_hooks(module: torch.nn.Module, dont_save: Sequence[str]):
    """
    Registers save/load state dict hooks such that the weights in `dont_save` are not persisted in the checkpoint.

    Typical use case: a classification model composed of a frozen backbone and a trainable head.
    If the frozen backbone is loaded from torch hub, it does't make sense to save a copy of it in each checkpoint.
    """

    def state_dict_post_hook(module, state_dict, prefix, local_metadata):
        # Remove frozen weights so they won't get saved.
        # If this module is not the top-level module, its weights will have a prefix in the state dict.
        nonlocal _dont_save
        for k in _dont_save:
            del state_dict[prefix + k]

    def load_state_dict_pre_hook(
        module,
        state_dict,
        prefix,
        local_metadata,
        strict,
        missing_keys,
        unexpected_keys,
        error_msgs,
    ):
        # This pre hook exists only to pass the prefix to the post hook when loading the state dict.
        nonlocal _prefix
        assert _prefix is None
        _prefix = prefix

    def load_state_dict_post_hook(module, incompatible_keys):
        # Remove the frozen weights from the missing keys so they don't raise an error.
        nonlocal _prefix
        assert _prefix is not None
        to_remove = []
        for missing_key in incompatible_keys.missing_keys:
            k = missing_key.removeprefix(_prefix)
            k = k.replace("_checkpoint_wrapped_module.", "")  # Added by activation checkpointing
            if k in _dont_save:
                to_remove.append(missing_key)
        for r in to_remove:
            incompatible_keys.missing_keys.remove(r)
        _prefix = None

    _dont_save = set(name.replace("_checkpoint_wrapped_module.", "") for name in dont_save)
    _prefix = None
    module.register_state_dict_post_hook(state_dict_post_hook)
    module.register_load_state_dict_pre_hook(load_state_dict_pre_hook)
    module.register_load_state_dict_post_hook(load_state_dict_post_hook)


def find_all_checkpoints(ckpt_dir: Path | str) -> list[Path]:
    """Find all checkpoints in a directory, i.e. subdirs with integer name. Sorted from first to last."""
    ckpt_dir = Path(ckpt_dir)
    if not ckpt_dir.is_dir():
        return []
    checkpoints = [p for p in ckpt_dir.iterdir() if p.is_dir() and _is_int(p.name)]
    checkpoints.sort(key=lambda p: int(p.name))
    return checkpoints


def find_latest_checkpoint(ckpt_dir: Path | str) -> Path | None:
    """Find the latest checkpoint in a directory, i.e. the subdir with the highest integer name."""
    checkpoints = find_all_checkpoints(ckpt_dir)
    if len(checkpoints) == 0:
        return None
    return checkpoints[-1]


def keep_last_n_checkpoints(ckpt_dir: Path | str, n: int | None):
    """In a directory with integer-named subdirs, keep only the n subdirs with the highest number."""
    if n is None:
        return
    checkpoints = find_all_checkpoints(ckpt_dir)
    for ckpt_dir in checkpoints[:-n]:
        try:
            shutil.rmtree(ckpt_dir)
            logger.info(f"Deleted: {ckpt_dir}")
        except Exception:
            logger.exception(f"Failed to delete: {ckpt_dir}")


def keep_checkpoint_copy(src: Path | str):
    """Copy a file/directory next to itself with a _keep suffix. Files are hardlinked."""
    src = Path(src)
    dst = src.parent / f"{src.name}_keep"
    subprocess.check_output(["cp", "--recursive", "--link", src, dst])
    logger.info(f"Copied: {src} -> {dst}")


def _is_int(s: str) -> bool:
    try:
        int(s)
        return True
    except ValueError:
        return False


# Initialize a FSDP2 model from DCP or PyTorch standard checkpoint
def init_fsdp_model_from_checkpoint(
    model: torch.nn.Module,
    checkpoint_path: str,
    skip_load_keys: List[str] | None = None,
    keys_not_sharded: List[str] | None = None,
    process_group: dist.ProcessGroup = None,
):
    skip_load_keys = skip_load_keys or []
    keys_not_sharded = keys_not_sharded or []

    if Path(checkpoint_path).is_dir():  # DCP checkpoint
        load_checkpoint(ckpt_dir=checkpoint_path, model=model, process_group=process_group)
        return

    logger.info(f"Loading pretrained weights from {checkpoint_path}")

    checkpoint_obj = torch.load(checkpoint_path, map_location="cpu")

    def _unwrap_state_dict(obj):
        if isinstance(obj, dict):
            tensor_like_values = all(torch.is_tensor(v) for v in obj.values())
            if tensor_like_values:
                return obj
            for key in (
                "teacher",
                "student",
                "model",
                "state_dict",
                "backbone",
                "weights",
                "model_state_dict",
            ):
                if key in obj:
                    try:
                        return _unwrap_state_dict(obj[key])
                    except (TypeError, ValueError):
                        continue
        raise ValueError("Unable to extract a state_dict from checkpoint")

    def _strip_known_prefix(key: str) -> str:
        for prefix in ("module.", "model.", "state_dict."):
            if key.startswith(prefix):
                return key[len(prefix) :]
        return key

    def _remap_keys(state_dict: dict[str, torch.Tensor]) -> dict[str, torch.Tensor]:
        target_keys = set(model.state_dict().keys())

        def candidate_keys(base_key: str) -> List[str]:
            prefixes = (
                "",
                "backbone.",
                "student.",
                "student.backbone.",
                "module.",
                "module.backbone.",
                "model.",
                "model.backbone.",
            )
            return [prefix + base_key for prefix in prefixes]

        remapped: dict[str, torch.Tensor] = {}
        for key, tensor in state_dict.items():
            base_key = _strip_known_prefix(key)
            for candidate in candidate_keys(base_key):
                if candidate in target_keys:
                    remapped[candidate] = tensor
                    break
            else:
                remapped[key] = tensor
        return remapped

    try:
        raw_state_dict = _unwrap_state_dict(checkpoint_obj)
    except ValueError:
        raw_state_dict = checkpoint_obj

    state_dict = _remap_keys(raw_state_dict)

    filtered_state_dict = {
        key: tensor
        for key, tensor in state_dict.items()
        if not any(skip_key in key for skip_key in skip_load_keys)
    }

    world_mesh = None
    if torch.cuda.is_available():
        from torch.distributed.device_mesh import DeviceMesh, init_device_mesh

        if process_group is None and dist.is_available() and dist.is_initialized():
            world_mesh = init_device_mesh(
                "cuda",
                mesh_shape=(dist.get_world_size(),),
                mesh_dim_names=("dp",),
            )
        elif process_group is not None:
            world_mesh = DeviceMesh.from_group(process_group, "cuda")

    if world_mesh is not None:
<<<<<<< HEAD
        distribute_tensor_fn = torch.distributed.tensor.distribute_tensor
        try:
            distribute_params = inspect.signature(distribute_tensor_fn).parameters
        except (TypeError, ValueError):
            distribute_params = {}
=======
>>>>>>> ac0f0f63
        distributed_state_dict = {}
        for key, tensor in filtered_state_dict.items():
            if any(not_sharded_key in key for not_sharded_key in keys_not_sharded):
                distributed_state_dict[key] = tensor
            else:
<<<<<<< HEAD
                kwargs = {}
                if "src_data_rank" in distribute_params:
                    kwargs["src_data_rank"] = None
                elif "src_rank" in distribute_params:
                    kwargs["src_rank"] = None
                distributed_state_dict[key] = distribute_tensor_fn(tensor, world_mesh, **kwargs)
=======
                distributed_state_dict[key] = torch.distributed.tensor.distribute_tensor(
                    tensor, world_mesh, src_data_rank=None
                )
>>>>>>> ac0f0f63
        filtered_state_dict = distributed_state_dict

    load_msg = model.load_state_dict(filtered_state_dict, strict=False)

    if getattr(load_msg, "missing_keys", None):
        logger.info("Missing keys when loading %s: %s", checkpoint_path, load_msg.missing_keys)
    if getattr(load_msg, "unexpected_keys", None):
        logger.info("Unexpected keys when loading %s: %s", checkpoint_path, load_msg.unexpected_keys)


# Initialize a standard non distributed PyTorch model from PyTorch standard checkpoint for evals
def init_model_from_checkpoint_for_evals(
    model: torch.nn.Module, pretrained_weights: str | Path, checkpoint_key: str = None
):
    state_dict = torch.load(pretrained_weights, map_location="cpu")
    if checkpoint_key is not None and checkpoint_key in state_dict:
        logger.info(f"Take key {checkpoint_key} in provided checkpoint dict")
        state_dict = state_dict[checkpoint_key]
    # remove `module.` prefix
    state_dict = {k.replace("module.", ""): v for k, v in state_dict.items()}
    # remove `backbone.` prefix induced by multicrop wrapper
    state_dict = {k.replace("backbone.", ""): v for k, v in state_dict.items()}
    msg = model.load_state_dict(state_dict, strict=False)
    logger.info("Pretrained weights found at {} and loaded with msg: {}".format(pretrained_weights, msg))


def cleanup_checkpoint(ckpt_dir: str, checkpoint_retention_policy: CheckpointRetentionPolicy):
    """
    ckpt_dir is the directory containing each individual checkpoint directories (either at iteration, best (validation performance) or final)
    |-- ckpt_dir/
    |   |-- 0/
    |       |--checkpoint.pth  or dcp_sharded_checkpoint_dir
    |   |-- 99/
            |--checkpoint.pth or dcp_sharded_checkpoint_dir
    |   |-- 199/
            |--checkpoint.pth or dcp_sharded_checkpoint_dir
    |   |-- best/
            |--checkpoint.pth or dcp_sharded_checkpoint_dir
    |   |-- 299/
            |--checkpoint.pth or dcp_sharded_checkpoint_dir
    |   |-- final/
            |--checkpoint.pth or dcp_sharded_checkpoint_dir
    """
    ckpt_dir = Path(ckpt_dir)
    if not ckpt_dir.is_dir():
        return []
    checkpoint_filters = checkpoint_retention_policy.keep_filters
    checkpoints = [p for p in ckpt_dir.iterdir() if p.is_dir()]
    for checkpoint in checkpoints:
        if checkpoint in checkpoint_filters:
            continue
        try:
            shutil.rmtree(checkpoint)
            logger.info(f"Deleted: {checkpoint}")
        except Exception:
            logger.exception(f"Failed to delete: {checkpoint}")<|MERGE_RESOLUTION|>--- conflicted
+++ resolved
@@ -365,31 +365,29 @@
             world_mesh = DeviceMesh.from_group(process_group, "cuda")
 
     if world_mesh is not None:
-<<<<<<< HEAD
+
         distribute_tensor_fn = torch.distributed.tensor.distribute_tensor
         try:
             distribute_params = inspect.signature(distribute_tensor_fn).parameters
         except (TypeError, ValueError):
             distribute_params = {}
-=======
->>>>>>> ac0f0f63
+
         distributed_state_dict = {}
         for key, tensor in filtered_state_dict.items():
             if any(not_sharded_key in key for not_sharded_key in keys_not_sharded):
                 distributed_state_dict[key] = tensor
             else:
-<<<<<<< HEAD
+
                 kwargs = {}
                 if "src_data_rank" in distribute_params:
                     kwargs["src_data_rank"] = None
                 elif "src_rank" in distribute_params:
                     kwargs["src_rank"] = None
                 distributed_state_dict[key] = distribute_tensor_fn(tensor, world_mesh, **kwargs)
-=======
                 distributed_state_dict[key] = torch.distributed.tensor.distribute_tensor(
                     tensor, world_mesh, src_data_rank=None
                 )
->>>>>>> ac0f0f63
+
         filtered_state_dict = distributed_state_dict
 
     load_msg = model.load_state_dict(filtered_state_dict, strict=False)
